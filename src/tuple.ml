--- conflicted
+++ resolved
@@ -26,28 +26,16 @@
   external get1 : ('a, _) t -> 'a = "%field0"
   external get2 : (_, 'a) t -> 'a = "%field1"
 
+  let map (x,y) ~f = f x, f y
   let map1 ~f (x, y) = f x, y
   let map2 ~f (x, y) = x, f y
   let map_fst (x, y) ~f = f x, y
   let map_snd (x, y) ~f = x, f y
 
-<<<<<<< HEAD
-  let map (x,y) ~f = (f x, f y)
-
-  let map_fst (x, y) ~f = (f x,   y)
-  let map_snd (x, y) ~f = (  x, f y)
-
-  let compare ~cmp1 ~cmp2 =
-    fun (x, y) (x', y') ->
-      match cmp1 x x' with
-      | 0 -> cmp2 y y'
-      | i -> i
-=======
   let compare ~cmp1 ~cmp2 (x, y) (x', y') =
     match cmp1 x x' with
     | 0 -> cmp2 y y'
     | i -> i
->>>>>>> 02a7a6a7
   ;;
 
   let equal ~eq1 ~eq2 (x, y) (x', y') = eq1 x x' && eq2 y y'
@@ -75,20 +63,13 @@
     fun (a, b, c) -> f a b c
   ;;
 
-<<<<<<< HEAD
-  let map (x,y,z) ~f = (f x, f y, f z)
-
-  let map_fst (x,y,z) ~f = (f x,   y,   z)
-  let map_snd (x,y,z) ~f = (  x, f y,   z)
-  let map_trd (x,y,z) ~f = (  x,   y, f z)
-=======
+  let map (x,y,z) ~f = f x, f y, f z
   let map1 ~f (x, y, z) = f x, y, z
   let map2 ~f (x, y, z) = x, f y, z
   let map3 ~f (x, y, z) = x, y, f z
   let map_fst (x, y, z) ~f = f x, y, z
   let map_snd (x, y, z) ~f = x, f y, z
   let map_trd (x, y, z) ~f = x, y, f z
->>>>>>> 02a7a6a7
 
   external get1 : ('a, _, _) t -> 'a = "%field0"
   external get2 : (_, 'a, _) t -> 'a = "%field1"
